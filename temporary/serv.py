--- conflicted
+++ resolved
@@ -33,23 +33,17 @@
     log.addHandler(fh)
 
 
-<<<<<<< HEAD
     def print(*args):
         m = ""
         for arg in args:
             m += str(arg)
+            m += "   "
         log.debug(m)
 
 PORT = 8888
-ACK = -1
 
 
-async def run(loop, concatenate):
-=======
-PORT = 8123
-
 async def run(loop):
->>>>>>> c54a17af
     addr = socket.getaddrinfo('0.0.0.0', PORT, 0, socket.SOCK_STREAM)[0][-1]
     s_sock = socket.socket(socket.AF_INET, socket.SOCK_STREAM)  # server socket
     s_sock.setsockopt(socket.SOL_SOCKET, socket.SO_REUSEADDR, 1)
@@ -67,16 +61,7 @@
             loop.create_task(writer(c_sock))
         await asyncio.sleep(0.2)
 
-<<<<<<< HEAD
 
-async def simulate_async_delay():
-    while True:
-        await asyncio.sleep(0)
-        time.sleep(0.05)  # 0.2 eventually get long delays
-
-
-=======
->>>>>>> c54a17af
 async def reader(sock):
     print('Reader start')
     istr = ''
@@ -87,7 +72,6 @@
         except OSError as e:
             err = e.args[0]
             if err == errno.EAGAIN:  # Would block: try later
-                print("EAGAIN recv")
                 await asyncio.sleep(0.05)
         else:
             if d == b'':  # Reset by peer
@@ -98,31 +82,13 @@
             istr = l.pop()  # '' unless partial line
             for line in l:
                 data = json.loads(line)
-<<<<<<< HEAD
-                if data[0] == ACK:
-                    print('Got ack', data)
-                    if lastack >= 0 and data[1] - lastack - 1:
-                        raise OSError('Missed ack')
-                    lastack = data[1]
-                else:
-                    d = '{}\n'.format(json.dumps(ack))
-                    await send(sock, d.encode('utf8'))
-                    ack[1] += 1
-                    print('Got', data)
-                    if last >= 0 and data[1] - last - 1:
-                        raise OSError('Missed message')
-                    last = data[1]
-
-
-async def writer(sock, concatenate):
-=======
                 print('Got', data)
-                if last >= 0 and data[0] - last -1:
+                if last >= 0 and data[0] - last - 1:
                     raise OSError('Missed message')
                 last = data[0]
 
+
 async def writer(sock):
->>>>>>> c54a17af
     print('Writer start')
     data = [0, 'Message from server.']
     while True:
