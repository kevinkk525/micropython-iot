--- conflicted
+++ resolved
@@ -11,43 +11,13 @@
 
 gc.collect()
 import network
+import ubinascii
+import machine
 
+MY_ID = ubinascii.hexlify(machine.unique_id()).decode()
 PORT = 8888
 SERVER = '192.168.178.60'
 ACK = -1
-
-
-class Lock:
-    def __init__(self, delay_ms=0):
-        self._locked = False
-        self.delay_ms = delay_ms
-
-    def locked(self):
-        return self._locked
-
-    async def __aenter__(self):
-        await self.acquire()
-        return self
-
-    async def __aexit__(self, *args):
-        self.release()
-        await asyncio.sleep(0)
-
-    async def acquire(self):
-        while True:
-            if self._locked:
-                await asyncio.sleep_ms(self.delay_ms)
-            else:
-                self._locked = True
-                break
-
-    def release(self):
-        if not self._locked:
-            raise RuntimeError('Attempt to release a lock which has not been set')
-        self._locked = False
-
-
-lock = Lock()
 
 
 async def run(loop):
@@ -78,7 +48,7 @@
 
 async def reader(sock):
     print('Reader start')
-    ack = [ACK, 0, 'Ack from client.']
+    ack = [ACK, 0, 'Ack from client {!s}.'.format(MY_ID)]
     last = -1
     lastack = -1
     while True:
@@ -86,7 +56,7 @@
         data = json.loads(line)
         if data[0] == ACK:
             print('Got ack', data)
-            if lastack >= 0 and data[1] - lastack -1:
+            if lastack >= 0 and data[1] - lastack - 1:
                 raise OSError('Missed ack')
             lastack = data[1]
         else:
@@ -94,18 +64,14 @@
             await send(sock, d.encode('utf8'))
             ack[1] += 1
             print('Got', data)
-<<<<<<< HEAD
-            if last >= 0 and data[0] - last - 1:
-=======
-            if last >= 0 and data[1] - last -1:
->>>>>>> 1ebaaa3d
+            if last >= 0 and data[1] - last - 1:
                 raise OSError('Missed message')
             last = data[1]
 
 
 async def writer(sock):
     print('Writer start')
-    data = [0, 0, 'Message from client.']
+    data = [0, 0, 'Message from client {!s}.'.format(MY_ID)]
     while True:
         for _ in range(4):
             d = '{}\n'.format(json.dumps(data))
@@ -119,8 +85,7 @@
     while True:
         if line.endswith(b'\n'):
             return line.decode()
-        async with lock:
-            d = sock.readline()
+        d = sock.readline()
         if d == b'':
             raise OSError
         if d is not None:  # Something received
@@ -131,11 +96,11 @@
 async def send(sock, d):  # Write a line to socket.
     while d:
         try:
-            async with lock:
-                ns = sock.send(d)
+            ns = sock.send(d)
         except OSError as e:
             err = e.args[0]
             if err == errno.EAGAIN:  # Would block: try later
+                print("EAGAIN send")
                 await asyncio.sleep_ms(100)
         else:
             d = d[ns:]
