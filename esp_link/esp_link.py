# esp_link.py Run on ESP8266. Provides a link between Pyboard/STM device and
# IOT server.

# Copyright (c) Peter Hinch 2018
# Released under the MIT licence. Full text in root of this repository.

import gc
import uasyncio as asyncio
import network

gc.collect()
import ujson
from micropython_iot import client
# import client
from machine import Pin, I2C
import ujson
from . import asi2c

class LinkClient(client.Client):
    def __init__(self, loop, config, verbose):
        super().__init__(loop, config[0], config[2], config[1], config[3], verbose=verbose)
        self.config = config

    # Initial connection to stored network failed. Try to connect using config
    async def bad_wifi(self):
        self.verbose and print('bad_wifi started')
        config = self.config
        sta_if = self._sta_if
        ssid = config[5]  # SSID
        # Either ESP does not 'know' this WLAN or it needs time to connect.
        if ssid == '':  # No SSID supplied: can only keep trying
            self.verbose and print('Connecting to ESP8266 stored network...')
            ssid = 'stored network'
        else:
            # Try to connect to specified WLAN. ESP will save details for
            # subsequent connections.
            self.verbose and print('Connecting to specified network...')
            sta_if.connect(ssid, config[6])
        self.verbose and print('Awaiting WiFi.')
        for _ in range(20):
            await asyncio.sleep(1)
            if sta_if.isconnected():
                return

        err = "Can't connect to {}".format(ssid)
        data = ['error', err]
        line = ''.join((ujson.dumps(data), '\n'))
        await self.swriter.awrite(line)
        # Message to Pyboard and REPL. Crash the board. Pyboard
        # detects, can reboot and retry, change config, or whatever
        raise ValueError(err)  # croak...

class App:
    def __init__(self, loop, verbose):
        self.verbose = verbose
        self.cl = None  # Client instance for server comms.
        self.timeout = 0  # Set by config
        self.qos = 0
        # Instantiate a Pyboard Channel
        i2c = I2C(scl=Pin(0), sda=Pin(2))  # software I2C
        syn = Pin(5)
        ack = Pin(4)
        self.chan = asi2c.Responder(i2c, syn, ack)  # Channel to Pyboard
        self.sreader = asyncio.StreamReader(self.chan)
        self.swriter = asyncio.StreamWriter(self.chan, {})
        loop.create_task(self.start(loop))

    async def start(self, loop):
        await self.chan.ready()  # Wait for sync
        # Override settings in local.py with those sent from Pyboard
        self.verbose and print('awaiting config')
        while True:
            line = await self.sreader.readline()
            # After a crash can contain last message
            try:
                config = ujson.loads(line)
            except ValueError:
                self.verbose and print('JSON error. Got:', line)
            else:
                if isinstance(config, list) and len(config) == 9 and config[-1] == 'cfg':
                    break  # Got good config
                else:
                    self.verbose and print('Got bad config', line)

        self.timeout = config[3]
        self.qos = config[6]
<<<<<<< HEAD
        self.verbose and print('Setting client config', config)
        self.cl = LinkClient(loop, config, self.verbose)
=======
        # Handle case where ESP8266 has not been initialised to the WLAN
        sta_if = network.WLAN(network.STA_IF)
        ap = network.WLAN(network.AP_IF)  # access-point interface.
        ap.active(False)  # deactivate AP interface.
        if sta_if.isconnected():
            self.verbose and print('Connected to WiFi.')
        else:
            # Either ESP does not 'know' this WLAN or it needs time to connect.
            if config[5] == '':  # No SSID supplied: can only keep trying
                self.verbose and print('Connecting to ESP8266 stored network...')
                net = 'stored network'
            else:
                # Try to connect to specified WLAN. ESP will save details for
                # subsequent connections.
                net = config[5]
                self.verbose and print('Connecting to specified network...')
                sta_if.active(True)
                sta_if.connect(config[5], config[6])
            self.verbose and print('Awaiting WiFi.')
            count = 0
            while not sta_if.isconnected():
                await asyncio.sleep(1)
                count += 1
                if count > 20:
                    err = "Can't connect to {}".format(net)
                    data = ['error', err]
                    line = ''.join((ujson.dumps(data), '\n'))
                    await self.swriter.awrite(line)
                    # Message to Pyboard and REPL. Crash the board. Pyboard
                    # detects, can reboot and retry, change config, or whatever
                    raise ValueError(err)  # croak...

        self.verbose and print('Setting client config', config)
        self.cl = client.Client(loop, config[0], config[2], config[1], config[3],
                                connected_cb=self.server_status,
                                verbose=self.verbose)
>>>>>>> 75814cd1
        self.verbose and print('App awaiting connection.')
        await self.cl
        loop.create_task(self.to_server())
        loop.create_task(self.from_server())
        if config[4]:
            loop.create_task(self.report(config[4]))

    async def to_server(self):
        self.verbose and print('Started to_server task.')
        while True:
            l = await self.sreader.readline()
            line = l[:]  # Why did it take so long for this old fool to spot this bug?
            self.verbose and print('Got', line, 'to send to server app')
            # If the following pauses fo an outage, the Pyboard may write
            # one more line. Subsequent calls to channel.write pause pending
            # resumption of communication with the server.
            await self.cl.write(line)
            # https://github.com/peterhinch/micropython-iot/blob/master/qos/README.md
            if self.qos:  # qos 0 or 1 supported
                await asyncio.sleep_ms(self.timeout)
                if not self.cl.status():
                    await self.cl.write(line)
            self.verbose and print('Sent', line, 'to server app')

    async def from_server(self):
        self.verbose and print('Started from_server task.')
        while True:
            line = await self.cl.readline()
            await self.swriter.awrite(line.decode('utf8'))
            self.verbose and print('Sent', line, 'to Pyboard app\n')

    async def server_status(self, status):
        data = ['status', status]
        line = ''.join((ujson.dumps(data), '\n'))
        await self.swriter.awrite(line)

    async def report(self, time):
        data = ['report', 0, 0, 0]
        count = 0
        while True:
            await asyncio.sleep(time)
            data[1] = self.cl.connects  # For diagnostics
            data[2] = count
            count += 1
            gc.collect()
            data[3] = gc.mem_free()
            line = ''.join((ujson.dumps(data), '\n'))
            await self.swriter.awrite(line)

    def close(self):
        self.verbose and print('Closing interfaces')
        if self.cl is not None:
            self.cl.close()
        self.chan.close()


loop = asyncio.get_event_loop()
app = App(loop, True)
try:
    loop.run_forever()
finally:
    app.close()  # e.g. ctrl-c at REPL<|MERGE_RESOLUTION|>--- conflicted
+++ resolved
@@ -11,14 +11,14 @@
 gc.collect()
 import ujson
 from micropython_iot import client
-# import client
 from machine import Pin, I2C
 import ujson
 from . import asi2c
 
 class LinkClient(client.Client):
-    def __init__(self, loop, config, verbose):
-        super().__init__(loop, config[0], config[2], config[1], config[3], verbose=verbose)
+    def __init__(self, loop, config, server_status, verbose):
+        super().__init__(loop, config[0], config[2], config[1], config[3],
+                         connected_cb=server_status, verbose=verbose)
         self.config = config
 
     # Initial connection to stored network failed. Try to connect using config
@@ -67,11 +67,10 @@
 
     async def start(self, loop):
         await self.chan.ready()  # Wait for sync
-        # Override settings in local.py with those sent from Pyboard
         self.verbose and print('awaiting config')
         while True:
             line = await self.sreader.readline()
-            # After a crash can contain last message
+            # Checks are probably over-defensive. No fails now code is fixed.
             try:
                 config = ujson.loads(line)
             except ValueError:
@@ -84,76 +83,50 @@
 
         self.timeout = config[3]
         self.qos = config[6]
-<<<<<<< HEAD
         self.verbose and print('Setting client config', config)
-        self.cl = LinkClient(loop, config, self.verbose)
-=======
-        # Handle case where ESP8266 has not been initialised to the WLAN
-        sta_if = network.WLAN(network.STA_IF)
-        ap = network.WLAN(network.AP_IF)  # access-point interface.
-        ap.active(False)  # deactivate AP interface.
-        if sta_if.isconnected():
-            self.verbose and print('Connected to WiFi.')
-        else:
-            # Either ESP does not 'know' this WLAN or it needs time to connect.
-            if config[5] == '':  # No SSID supplied: can only keep trying
-                self.verbose and print('Connecting to ESP8266 stored network...')
-                net = 'stored network'
-            else:
-                # Try to connect to specified WLAN. ESP will save details for
-                # subsequent connections.
-                net = config[5]
-                self.verbose and print('Connecting to specified network...')
-                sta_if.active(True)
-                sta_if.connect(config[5], config[6])
-            self.verbose and print('Awaiting WiFi.')
-            count = 0
-            while not sta_if.isconnected():
-                await asyncio.sleep(1)
-                count += 1
-                if count > 20:
-                    err = "Can't connect to {}".format(net)
-                    data = ['error', err]
-                    line = ''.join((ujson.dumps(data), '\n'))
-                    await self.swriter.awrite(line)
-                    # Message to Pyboard and REPL. Crash the board. Pyboard
-                    # detects, can reboot and retry, change config, or whatever
-                    raise ValueError(err)  # croak...
-
-        self.verbose and print('Setting client config', config)
-        self.cl = client.Client(loop, config[0], config[2], config[1], config[3],
-                                connected_cb=self.server_status,
-                                verbose=self.verbose)
->>>>>>> 75814cd1
+        self.cl = LinkClient(loop, config, self.server_status, self.verbose)
         self.verbose and print('App awaiting connection.')
         await self.cl
-        loop.create_task(self.to_server())
+        loop.create_task(self.to_server(loop))
         loop.create_task(self.from_server())
         if config[4]:
             loop.create_task(self.report(config[4]))
 
-    async def to_server(self):
+    # qos==1 Repeat tx if outage occurred after initial tx (1st may have been lost)
+    #async def to_s_del(self, line):
+        #await asyncio.sleep_ms(self.timeout)
+        #if not self.cl.status():
+            #await self.cl.write(line)
+            #self.verbose and print('Repeat', line, 'to server app')
+
+    async def to_server(self, loop):
         self.verbose and print('Started to_server task.')
         while True:
             l = await self.sreader.readline()
             line = l[:]  # Why did it take so long for this old fool to spot this bug?
             self.verbose and print('Got', line, 'to send to server app')
-            # If the following pauses fo an outage, the Pyboard may write
+            # If the following pauses for an outage, the Pyboard may write
             # one more line. Subsequent calls to channel.write pause pending
             # resumption of communication with the server.
             await self.cl.write(line)
             # https://github.com/peterhinch/micropython-iot/blob/master/qos/README.md
-            if self.qos:  # qos 0 or 1 supported
+            # We must await rather than schedule: hold off Pyboard with flow
+            # control during outage
+            if self.qos:
                 await asyncio.sleep_ms(self.timeout)
                 if not self.cl.status():
                     await self.cl.write(line)
+                    self.verbose and print('Repeat', line, 'to server app')
+
+            #if self.qos:  # qos 0 or 1 supported
+                #loop.create_task(self.to_s_del(line[:]))
             self.verbose and print('Sent', line, 'to server app')
 
     async def from_server(self):
         self.verbose and print('Started from_server task.')
         while True:
             line = await self.cl.readline()
-            await self.swriter.awrite(line.decode('utf8'))
+            await self.swriter.awrite(line.decode('utf8'))  # Implied copy
             self.verbose and print('Sent', line, 'to Pyboard app\n')
 
     async def server_status(self, status):
