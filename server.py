--- conflicted
+++ resolved
@@ -178,12 +178,12 @@
             print('Unknown client {} has connected. Expected {}.'.format(
                 client_id, Connection._expected))
 
+        self._getmid = gmid()  # Message ID generator
         # ._wr_pause set after initial or subsequent client connection. Cleared
         # after 1st keepalive received. We delay sending anything other than
         # keepalives while ._wr_pause is set
         self._wr_pause = True
         self._await_client = True  # Waiting for 1st received line.
-        self._getmid = gmid()  # Generator for message ID's
         self._wlock = Lock()  # Write lock
         self._lines = []  # Buffer of received lines
         self._acks_pend = set()  # ACKs which are expected to be received
@@ -357,7 +357,6 @@
     async def _vwrite(self, buf, mid, qos, ack=False):  # Verbatim write: add no message ID
         repeat = False
         while True:
-<<<<<<< HEAD
             ok = False
             while not ok:
                 if self._verbose and not self():
@@ -395,42 +394,6 @@
                     if self._tx_mid == 256:
                         self._tx_mid = 1
             break
-=======
-            await self._status_coro()  # Wait for outage to clear
-            if await self._waitack(mid):
-                return  # Got ack, removed from ._acks_pend, all done
-            # Either timed out or an outage started
-            await self._vwrite(line)  # Waits for outage to clear
-            self._verbose and print('Repeat', line[2:], 'to server app')
-
-    # When ._read receives an ACK it is discarded from ._acks_pend. Wait for
-    # this to occur (or an outage to start). Currently use system timeout.
-    async def _waitack(self, mid):
-        tstart = time.time()  # Wait for ACK
-        while mid in self._acks_pend:
-            await asyncio.sleep(TIM_TINY)
-            if not self() or ((time.time() - tstart) > self._to_secs):
-                self._verbose and print('waitack timeout', mid)
-                return False  # Outage or ACK not received in time
-        return True
-
-    # Verbatim write: add no message ID.
-    async def _vwrite(self, line):
-        ok = False
-        while not ok:
-            if self._verbose and not self():
-                print('Writer Client:', self._cl_id, 'awaiting OK status')
-            await self._status_coro()
-            if line is None:
-                line = '\n'  # Keepalive. Send now: don't care about loss
-            else:
-                # Aawait client ready after initial or subsequent connection
-                while self._wr_pause:
-                    await asyncio.sleep(self._tim_short)
-
-            async with self._wlock:  # >1 writing task?
-                ok = await self._send(line)  # Fail clears status
->>>>>>> c54a17af
 
     # Send a string. Return True on apparent success, False on failure.
     async def _send(self, d):
