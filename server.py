--- conflicted
+++ resolved
@@ -70,11 +70,7 @@
 # Allow 2 extra connections. This is to cater for error conditions like
 # duplicate or unexpected clients. Accept the connection and have the
 # Connection class produce a meaningful error message.
-<<<<<<< HEAD
-async def run(loop, expected, verbose=False, port=8123, timeout=1500, in_order=False):
-=======
-async def run(loop, expected, verbose=False, port=8123, timeout=2000):
->>>>>>> e567decd
+async def run(loop, expected, verbose=False, port=8123, timeout=2000, in_order=False):
     addr = socket.getaddrinfo('0.0.0.0', port, 0, socket.SOCK_STREAM)[0][-1]
     s_sock = socket.socket(socket.AF_INET, socket.SOCK_STREAM)  # server socket
     s_sock.setsockopt(socket.SOL_SOCKET, socket.SO_REUSEADDR, 1)
