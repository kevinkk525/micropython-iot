# client.py Client class for resilient asynchronous IOT communication link.

# Released under the MIT licence.
# Copyright (C) Peter Hinch, Kevin Köck 2019

# After sending ID now pauses before sending further data to allow server to
# initiate read task.

import gc

gc.collect()
import usocket as socket
from ucollections import deque
import uasyncio as asyncio

gc.collect()
from sys import platform
import network
import utime
import machine
import errno
from . import gmid, isnew, launch, Event, Lock, SetByte  # __init__.py
import ubinascii

gc.collect()
from micropython import const

WDT_SUSPEND = const(-1)
WDT_CANCEL = const(-2)
WDT_CB = const(-3)

ESP32 = platform == 'esp32' or platform == 'esp32_LoBo'

# Message ID generator. Only need one instance on client.
getmid = gmid()
gc.collect()


class Client:
<<<<<<< HEAD
    def __init__(self, loop, my_id, server, port=8123,
                 ssid='', pw='', timeout=1500,
=======
    def __init__(self, loop, my_id, server, ssid='', pw='',
                 port=8123, timeout=2000,
>>>>>>> e567decd
                 conn_cb=None, conn_cb_args=None,
                 verbose=False, led=None, wdog=False,
                 in_order=False):
        """
        Create a client connection object
        :param loop: uasyncio loop
        :param my_id: client id
        :param server: server address/ip
        :param port: port the server app is running on
        :param timeout: connection timeout
        :param conn_cb: cb called when (dis-)connected to server
        :param conn_cb_args: optional args to pass to connected_cb
        :param verbose: debug output
        :param led: led output for showing connection state, heartbeat
        :param in_order: strictly send messages in order. Prevents multiple concurrent
        writes to ensure that all messages are sent in order even if an outage occurs.
        """
        self._loop = loop
<<<<<<< HEAD
        self._my_id = my_id
=======
        self._my_id = '{}{}'.format(my_id, '\n')  # Ensure >= 1 newline
>>>>>>> e567decd
        self._server = server
        self._ssid = ssid
        self._pw = pw
        self._port = port
        self._to = timeout  # Client and server timeout
        self._tim_short = timeout // 10
        self._tim_ka = timeout // 4  # Keepalive interval
        self._concb = conn_cb
        self._concbargs = () if conn_cb_args is None else conn_cb_args
        self._verbose = verbose
        self._led = led

        if wdog:
            if platform == 'pyboard':
                self._wdt = machine.WDT(0, 20000)

                def wdt():
                    def inner(feed=0):  # Ignore control values
                        if not feed:
                            self._wdt.feed()

                    return inner

                self._feed = wdt()
            else:
                def wdt(secs=0):
                    timer = machine.Timer(-1)
                    timer.init(period=1000, mode=machine.Timer.PERIODIC,
                               callback=lambda t: self._feed())
                    cnt = secs
                    run = False  # Disable until 1st feed

                    def inner(feed=WDT_CB):
                        nonlocal cnt, run, timer
                        if feed == 0:  # Fixed timeout
                            cnt = secs
                            run = True
                        elif feed < 0:  # WDT control/callback
                            if feed == WDT_CANCEL:
                                timer.deinit()  # Permanent cancellation
                            elif feed == WDT_CB and run:  # Timer callback and is running.
                                cnt -= 1
                                if cnt <= 0:
                                    machine.reset()

                    return inner

                self._feed = wdt(20)
        else:
            self._feed = lambda x: None

            self._sta_if = network.WLAN(network.STA_IF)
<<<<<<< HEAD
            ap = network.WLAN(network.AP_IF)  # create access-point interface
            ap.active(False)  # deactivate the interface
        elif platform == 'pyboard':
            self._sta_if = network.WLAN()
        elif ESP32:
            self._sta_if = network.WLAN(network.STA_IF)
        else:
            raise OSError(platform, 'is unsupported.')
=======
            ap = network.WLAN(network.AP_IF) # create access-point interface
            ap.active(False)  # deactivate the interface
>>>>>>> e567decd

        self._sta_if.active(True)
        gc.collect()

        self._evfail = Event(100)  # 100ms pause
        self._s_lock = Lock()  # For internal send conflict.
        self._last_wr = utime.ticks_ms()
        self._lineq = deque((), 20, True)  # 20 entries, throw on overflow
        self.connects = 0  # Connect count for test purposes/app access
        self._sock = None
        self._ok = False  # Set after 1st successful read

        self._tx_mid = 0  # sent mid +1, used for keeping messages in order
        self._acks_pend = SetByte()  # ACKs which are expected to be received

        self._mcw = not in_order  # multiple concurrent writes.
        gc.collect()
        loop.create_task(self._run(loop))

    # **** API ****
    def __iter__(self):  # Await a connection
        while not self():
            yield from asyncio.sleep_ms(self._tim_short)

    __await__ = __iter__

    def status(self) -> bool:
        """
        Returns the state of the connection
        :return: bool
        """
        return self._ok

    __call__ = status

    async def readline(self) -> str:
        """
        Reads one line
        :return: string
        """
        h, d = await self.read()
        return d

    async def read(self) -> (bytearray, str):
        """
        Reads one message containing header and line.
        Header can be None if not used.
        :return: header, line
        """
        while not self._lineq:
            await asyncio.sleep(0)
        return self._lineq.popleft()

    async def writeline(self, buf, qos=True):
        """
        Write one line.
        :param buf: str/bytes
        :param qos: bool
        :return: None
        """
        await self.write(None, buf, qos)

    async def write(self, header, buf, qos=True):
        """
        Send a new message containing header and line
        :param header: optional user header, pass None if not used
        :param buf: string/byte/None, message to be sent
        :param qos: bool
        :return: None
        """
        if buf is None:
            buf = b''
        if len(buf) > 65535:
            raise ValueError("Message longer than 65535")
        mid = next(getmid)
        preheader = bytearray(5)
        preheader[0] = mid
        preheader[1] = 0 if header is None else len(header)
        preheader[2] = (len(buf) & 0xFF) - (1 if buf.endswith(b"\n") else 0)
        preheader[3] = (len(buf) >> 8) & 0xFF  # allows for 65535 message length
        preheader[4] = 0  # special internal usages, e.g. for esp_link or ACKs
        if qos:
            preheader[4] |= 0x01  # qos==True, request ACK
        preheader = ubinascii.hexlify(preheader)
        if header is not None:
            if type(header) != bytearray:
                raise TypeError("Header has to be bytearray")
            else:
                header = ubinascii.hexlify(header)
        while self._tx_mid != mid or self._ok is False:
            # keeps order even with multiple writes and waits for connection to be ok
            await asyncio.sleep_ms(50)
        await self._write(preheader, header, buf, qos, mid)

    def close(self):
        """
        Close the connection. Closes the socket.
        :return:
        """
        self._close()  # Close socket and WDT
        self._feed(WDT_CANCEL)

    # **** For subclassing ****

    # May be overridden e.g. to provide timeout (asyncio.wait_for)
    async def bad_wifi(self):
        """
        Called if the initial wifi connection is not possible.
        Subclass to implement a solution.
        :return:
        """
        if not self._ssid:
            raise OSError('No initial WiFi connection.')
        s = self._sta_if
        if s.isconnected():
            return
        if ESP32:  # Is this still needed?
            s.disconnect()
            utime.sleep_ms(20)  # Hopefully no longer required
            await asyncio.sleep(1)

        while True:  # For the duration of an outage
            s.connect(self._ssid, self._pw)
            if await self._got_wifi(s):
                break

    async def bad_server(self):
        """
        Called if the initial connection to the server was not possible.
        Subclass to implement a solution.
        :return:
        """
        await asyncio.sleep(0)
        raise OSError('No initial server connection.')

    # **** API end ****

    def _close(self):
        self._verbose and print('Closing sockets.')
        if self._sock is not None:  # ESP32 issue #4514
            self._sock.close()

    # Await a WiFi connection for 10 secs.
    async def _got_wifi(self, s):
        for _ in range(20):  # Wait t s for connect. If it fails assume an outage
<<<<<<< HEAD
            # if ESP32:  # Hopefully no longer needed
            # utime.sleep_ms(20)
=======
            if ESP32:  # Hopefully no longer needed
                utime.sleep_ms(20)
>>>>>>> e567decd
            await asyncio.sleep_ms(500)
            self._feed(0)
            if s.isconnected():
                return True
        return False

    async def _write(self, preheader, header, buf, qos, mid, ack=False):
        if buf is None:
            buf = b""
        if not self._ok and ack is True:
            return  # server will resend message
        repeat = False
        while True:
            # After an outage wait until something is received from server
            # before we send.
            await self
            try:
                async with self._s_lock:
                    if qos:  # ACK is qos False, so no need to check
                        self._acks_pend.add(mid)
                    await self._send(preheader)
                    if header is not None:
                        await self._send(header)
                    await self._send(buf)
                    if buf.endswith(b"\n") is False:
                        await self._send(b"\n")
                    if platform == 'pyboard':
                        await asyncio.sleep_ms(200)  # Reduce message loss (why ???)
                self._verbose and print('Sent data', preheader, header, buf, qos)
            except OSError:
                self._evfail.set('writer fail')
                # Wait for a response to _evfail
                while self._ok:
                    await asyncio.sleep_ms(self._tim_short)
                continue
            if ack is False and repeat is False and self._mcw is True:
                # on repeat does not wait for ticket or modify it
                # allows next write to start before receiving ACK
                self._tx_mid += 1
                if self._tx_mid == 256:
                    self._tx_mid = 1
            repeat = True
            if qos is False:
                return True
            else:
                st = utime.ticks_ms()
                while mid in self._acks_pend and utime.ticks_diff(utime.ticks_ms(), st) < self._to:
                    await asyncio.sleep_ms(50)
                if mid in self._acks_pend:  # wait for ACK for one timeout period
                    print(utime.ticks_ms(), "ack not received")
                    continue
                if self._mcw is False:
                    # if mcw are not allowed, let next coro write only after receiving an ACK
                    # to ensure that all qos messages are kept in order.
                    self._tx_mid += 1
                    if self._tx_mid == 256:
                        self._tx_mid = 1
                return True

    # Make an attempt to connect to WiFi. May not succeed.
    async def _connect(self, s):
        self._verbose and print('Connecting to WiFi')
        if platform == 'esp8266':
            s.connect()
        elif self._ssid:
            s.connect(self._ssid, self._pw)
        else:
            raise ValueError('No WiFi credentials available.')

        # Break out on success (or fail after 10s).
        await self._got_wifi(s)
        self._verbose and print('Checking WiFi stability for 3s')
        # Timeout ensures stable WiFi and forces minimum outage duration
<<<<<<< HEAD
        # Also ensures that the server recognizes the outage
        while s.isconnected() and utime.ticks_diff(utime.ticks_ms(), t) < 2 * self._to:
            await asyncio.sleep(1)
            self._feed(0)
=======
        await asyncio.sleep(3)
        self._feed(0)
>>>>>>> e567decd

    async def _run(self, loop):
        # ESP8266 stores last good connection. Initially give it time to re-establish
        # that link. On fail, .bad_wifi() allows for user recovery.
        await asyncio.sleep(1)  # Didn't always start after power up
        s = self._sta_if
        if platform == 'esp8266':
            s.connect()
            for _ in range(4):
                await asyncio.sleep(1)
                if s.isconnected():
                    break
            else:
                await self.bad_wifi()
        else:
            await self.bad_wifi()
        init = True
        while True:
            while not s.isconnected():  # Try until stable for 2*.timeout
                await self._connect(s)
            self._verbose and print('WiFi OK')
            self._sock = socket.socket()
            self._evfail.clear()
            _reader = self._reader()
            try:
                serv = socket.getaddrinfo(self._server, self._port)[0][-1]  # server read
                # If server is down OSError e.args[0] = 111 ECONNREFUSED
                self._sock.connect(serv)
            except OSError as e:
                if e.args[0] in (errno.ECONNABORTED, errno.ECONNRESET, errno.ECONNREFUSED):
                    if init:
                        await self.bad_server()
                    self._sock.close()
                    await asyncio.sleep(1)  # prevents spamming "WIFI OK" if verbose and server down
                    continue  # temporary server outage?
            else:
                self._sock.setblocking(False)
                # Start reading before server can send: can't send until it
                # gets ID.
                loop.create_task(_reader)
                # Server reads ID immediately, but a brief pause is probably wise.
                await asyncio.sleep_ms(50)
                preheader = bytearray(5)
                preheader[0] = 0x2C  # mid but in this case protocol identifier but will receive an ACK with mid 0x2C
                preheader[1] = 0  # header length
                preheader[2] = len(self._my_id) & 0xFF
                preheader[3] = (len(self._my_id) >> 8) & 0xFF  # allows for 65535 message length
                preheader[4] = 0xFF  # clean connection, shows if device has been reset or just a wifi outage
                preheader = ubinascii.hexlify(preheader)
                try:
                    # not sending as qos message. Using server keepalive as ACK
                    await self._send(preheader)
                    await self._send(self._my_id)
                    await self._send(b"\n")
                except OSError:
                    self._verbose and print("Sending id failed")
                    if init:  # another application could run on this port and reject messages
                        await self.bad_server()
                else:
                    _keepalive = self._keepalive()
                    loop.create_task(_keepalive)
                    if self._concb is not None:
                        # apps might need to know connection to the server acquired
                        launch(self._concb, True, *self._concbargs)
                    await self._evfail  # Pause until something goes wrong
                    self._verbose and print(self._evfail.value())
                    self._ok = False
                    asyncio.cancel(_reader)
                    asyncio.cancel(_keepalive)
                    await asyncio.sleep_ms(0)  # wait for cancellation
                    self._feed(0)  # _concb might block (I hope not)
                    if self._concb is not None:
                        # apps might need to know if they lost connection to the server
                        launch(self._concb, False, *self._concbargs)
            finally:
                init = False
                self._close()  # Close socket but not wdt
                s.disconnect()
                self._feed(0)
                # await asyncio.sleep_ms(self._to * 2)  # Ensure server detects outage.
                # server should detect outage if client reconnects or no ACKs are received in qos.
                # Also reconnect takes 3s which is more than enough.
                while s.isconnected():
                    await asyncio.sleep(1)

    async def _reader(self):  # Entry point is after a (re) connect.
        c = self.connects  # Count successful connects
        while True:
            try:
                preheader, header, line = await self._readline()  # OSError on fail
            except OSError:
                print("OSError readline")
                self._evfail.set('reader fail')  # ._run cancels other coros
                return
            mid = preheader[0]
            if preheader[4] & 0x2C == 0x2C:  # ACK
                self._verbose and print("Got ack mid", mid)
                self._acks_pend.discard(mid)
                continue  # All done
            print("Got", preheader, line)
            # Discard dupes. mid == 0 : Server has power cycled
            if not mid:
                isnew(-1)  # Clear down rx message record
            if isnew(mid):
<<<<<<< HEAD
                # Old message still pending. Discard new one peer will re-send.
                self._lineq.append((header, line))
            if preheader[4] & 0x01 == 1:  # qos==True, send ACK even if dupe
                await self._sendack(mid)
=======
                try:
                    self._lineq.append(line[2:].decode())
                except IndexError:
                    self._evfail.set('_reader fail. Overflow.')
                    return
>>>>>>> e567decd
            if c == self.connects:
                self.connects += 1  # update connect count

    async def _sendack(self, mid):
        if self._ok is False:
            return
        preheader = bytearray(5)
        preheader[0] = mid
        preheader[1] = preheader[2] = preheader[3] = 0
        preheader[4] = 0x2C  # ACK
        await self._write(ubinascii.hexlify(preheader), None, None, qos=False, mid=mid, ack=True)
        # ACK does not get qos as server will resend message if outage occurs

    async def _keepalive(self):
        while True:
            due = self._tim_ka - utime.ticks_diff(utime.ticks_ms(), self._last_wr)
            if due <= 0:
                async with self._s_lock:
                    # error sets ._evfail, .run cancels this coro
                    await self._send(b'\n')
            else:
                await asyncio.sleep_ms(due)

    # Read a line from nonblocking socket: reads can return partial data which
    # are joined into a line. Blank lines are keepalive packets which reset
    # the timeout: _readline() pauses until a complete line has been received.
    async def _readline(self) -> (bytearray, bytearray, str):
        led = self._led
        line = None
        preheader = None
        header = None
        start = utime.ticks_ms()
        while True:
<<<<<<< HEAD
            async with self._s_lock:
                # get the length of the message part to read exactly what is needed.
                if preheader is None:
                    cnt = 10
                elif header is None and preheader[1] != 0:
                    cnt = preheader[1] * 2
                elif line is None:
                    cnt = (preheader[3] << 8) | preheader[2]
                    if cnt == 0:
                        line = b""
                        cnt = 1  # new-line termination missing
                else:
                    cnt = 1  # only newline-termination missing
                d = await self._read_small(cnt, start)
                if d is None:  # keepalive or EOL
                    self._ok = True
                    if line is not None:  # EOL
                        return preheader, header, line.decode()
                    self._feed(0)
                    line = None
                    preheader = None
                    header = None
                    start = utime.ticks_ms()  # Blank line is keepalive
                    if led is not None:
                        if isinstance(led, machine.Pin):
                            led(not led())
                        else:  # On Pyboard D
                            led.toggle()
                    continue
                if preheader is None:
                    try:
                        preheader = bytearray(ubinascii.unhexlify(d))
                    except ValueError:
                        print("Error converting preheader:", d)
                        continue
                elif header is None and preheader[1] != 0:
                    try:
                        header = bytearray(ubinascii.unhexlify(d))
                    except ValueError:
                        print("Error converting header:", d)
                        continue
                elif line is None:
                    line = d
                else:
                    raise OSError  # got unexpected characters instead of \n

    async def _read_small(self, cnt, start) -> bytes:
        """
        Read exactly the amount of bytes requested.
        Saves RAM allocations and conversion time.
        :param cnt: int
        :param start: float, starting time for timeout
        :return: bytes
        """
        m = b''
        rcnt = cnt
        while True:
            if utime.ticks_diff(utime.ticks_ms(), start) > self._to:
                self._verbose and print('_readline timeout')
                raise OSError
            try:
                d = self._sock.recv(rcnt)
            except OSError as e:
                if e.args[0] == errno.EAGAIN:
                    await asyncio.sleep_ms(25)
                    continue
                else:
                    raise OSError
=======
            if line.endswith(b'\n'):
                self._ok = True  # Got at least 1 packet after an outage.
                if len(line) > 1:
                    return line
                # Got a keepalive: discard, reset timers, toggle LED.
                self._feed(0)
                line = b''
                if led is not None:
                    if isinstance(led, machine.Pin):
                        led(not led())
                    else:  # On Pyboard D
                        led.toggle()
            try:
                d = self._sock.readline()
            except Exception as e:
                self._verbose and print('_readline exception')
                raise
>>>>>>> e567decd
            if d == b'':
                self._verbose and print('_readline peer disconnect')
                raise OSError
            if d is None:  # Nothing received: wait on server
                if utime.ticks_diff(utime.ticks_ms(), start) > to:
                    self._verbose and print('_readline timeout')
                    raise OSError
                await asyncio.sleep_ms(0)
<<<<<<< HEAD
                continue
            elif d == b"\n":
                return None  # either EOF or keepalive
            elif d.startswith(b"\n"):  # keepalive at the start of the message
                d = d[1:]
                m = b''.join((m, d))
            else:
                m = b''.join((m, d))
            if len(m) == cnt:
                return m
            else:
                rcnt = cnt - len(m)
=======
            else:  # Something received: reset timer
                start = utime.ticks_ms()
                line = b''.join((line, d)) if line else d
>>>>>>> e567decd

    async def _send(self, d):  # Write a line to socket.
        start = utime.ticks_ms()
        while d:
            try:
                ns = self._sock.send(d)  # OSError if client closes socket
            except OSError as e:
                err = e.args[0]
                if err == errno.EAGAIN:  # Would block: await server read
                    print("EAGAIN send")
                    await asyncio.sleep_ms(100)
                else:
                    self._evfail.set('_send fail. Disconnect')
                    return False  # peer disconnect
            else:
                d = d[ns:]
                if d:  # Partial write: pause
                    await asyncio.sleep_ms(20)
                if utime.ticks_diff(utime.ticks_ms(), start) > self._to:
                    self._evfail.set('_send fail. Timeout.')
                    return False

        self._last_wr = utime.ticks_ms()
        return True<|MERGE_RESOLUTION|>--- conflicted
+++ resolved
@@ -25,7 +25,6 @@
 gc.collect()
 from micropython import const
 
-WDT_SUSPEND = const(-1)
 WDT_CANCEL = const(-2)
 WDT_CB = const(-3)
 
@@ -37,13 +36,8 @@
 
 
 class Client:
-<<<<<<< HEAD
     def __init__(self, loop, my_id, server, port=8123,
-                 ssid='', pw='', timeout=1500,
-=======
-    def __init__(self, loop, my_id, server, ssid='', pw='',
-                 port=8123, timeout=2000,
->>>>>>> e567decd
+                 ssid='', pw='', timeout=2000,
                  conn_cb=None, conn_cb_args=None,
                  verbose=False, led=None, wdog=False,
                  in_order=False):
@@ -62,11 +56,7 @@
         writes to ensure that all messages are sent in order even if an outage occurs.
         """
         self._loop = loop
-<<<<<<< HEAD
         self._my_id = my_id
-=======
-        self._my_id = '{}{}'.format(my_id, '\n')  # Ensure >= 1 newline
->>>>>>> e567decd
         self._server = server
         self._ssid = ssid
         self._pw = pw
@@ -118,8 +108,8 @@
         else:
             self._feed = lambda x: None
 
+        if platform == 'esp8266':
             self._sta_if = network.WLAN(network.STA_IF)
-<<<<<<< HEAD
             ap = network.WLAN(network.AP_IF)  # create access-point interface
             ap.active(False)  # deactivate the interface
         elif platform == 'pyboard':
@@ -128,10 +118,6 @@
             self._sta_if = network.WLAN(network.STA_IF)
         else:
             raise OSError(platform, 'is unsupported.')
-=======
-            ap = network.WLAN(network.AP_IF) # create access-point interface
-            ap.active(False)  # deactivate the interface
->>>>>>> e567decd
 
         self._sta_if.active(True)
         gc.collect()
@@ -277,13 +263,8 @@
     # Await a WiFi connection for 10 secs.
     async def _got_wifi(self, s):
         for _ in range(20):  # Wait t s for connect. If it fails assume an outage
-<<<<<<< HEAD
-            # if ESP32:  # Hopefully no longer needed
-            # utime.sleep_ms(20)
-=======
             if ESP32:  # Hopefully no longer needed
                 utime.sleep_ms(20)
->>>>>>> e567decd
             await asyncio.sleep_ms(500)
             self._feed(0)
             if s.isconnected():
@@ -357,15 +338,8 @@
         await self._got_wifi(s)
         self._verbose and print('Checking WiFi stability for 3s')
         # Timeout ensures stable WiFi and forces minimum outage duration
-<<<<<<< HEAD
-        # Also ensures that the server recognizes the outage
-        while s.isconnected() and utime.ticks_diff(utime.ticks_ms(), t) < 2 * self._to:
-            await asyncio.sleep(1)
-            self._feed(0)
-=======
         await asyncio.sleep(3)
         self._feed(0)
->>>>>>> e567decd
 
     async def _run(self, loop):
         # ESP8266 stores last good connection. Initially give it time to re-establish
@@ -457,7 +431,6 @@
             try:
                 preheader, header, line = await self._readline()  # OSError on fail
             except OSError:
-                print("OSError readline")
                 self._evfail.set('reader fail')  # ._run cancels other coros
                 return
             mid = preheader[0]
@@ -470,18 +443,13 @@
             if not mid:
                 isnew(-1)  # Clear down rx message record
             if isnew(mid):
-<<<<<<< HEAD
-                # Old message still pending. Discard new one peer will re-send.
-                self._lineq.append((header, line))
-            if preheader[4] & 0x01 == 1:  # qos==True, send ACK even if dupe
-                await self._sendack(mid)
-=======
                 try:
                     self._lineq.append(line[2:].decode())
                 except IndexError:
                     self._evfail.set('_reader fail. Overflow.')
                     return
->>>>>>> e567decd
+            if preheader[4] & 0x01 == 1:  # qos==True, send ACK even if dupe
+                await self._sendack(mid)
             if c == self.connects:
                 self.connects += 1  # update connect count
 
@@ -515,7 +483,6 @@
         header = None
         start = utime.ticks_ms()
         while True:
-<<<<<<< HEAD
             async with self._s_lock:
                 # get the length of the message part to read exactly what is needed.
                 if preheader is None:
@@ -584,34 +551,11 @@
                     continue
                 else:
                     raise OSError
-=======
-            if line.endswith(b'\n'):
-                self._ok = True  # Got at least 1 packet after an outage.
-                if len(line) > 1:
-                    return line
-                # Got a keepalive: discard, reset timers, toggle LED.
-                self._feed(0)
-                line = b''
-                if led is not None:
-                    if isinstance(led, machine.Pin):
-                        led(not led())
-                    else:  # On Pyboard D
-                        led.toggle()
-            try:
-                d = self._sock.readline()
-            except Exception as e:
-                self._verbose and print('_readline exception')
-                raise
->>>>>>> e567decd
             if d == b'':
                 self._verbose and print('_readline peer disconnect')
                 raise OSError
             if d is None:  # Nothing received: wait on server
-                if utime.ticks_diff(utime.ticks_ms(), start) > to:
-                    self._verbose and print('_readline timeout')
-                    raise OSError
                 await asyncio.sleep_ms(0)
-<<<<<<< HEAD
                 continue
             elif d == b"\n":
                 return None  # either EOF or keepalive
@@ -624,11 +568,6 @@
                 return m
             else:
                 rcnt = cnt - len(m)
-=======
-            else:  # Something received: reset timer
-                start = utime.ticks_ms()
-                line = b''.join((line, d)) if line else d
->>>>>>> e567decd
 
     async def _send(self, d):  # Write a line to socket.
         start = utime.ticks_ms()
